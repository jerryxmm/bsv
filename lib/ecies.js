--- conflicted
+++ resolved
@@ -110,10 +110,7 @@
   var d = encbuf.slice(encbuf.length - tagLength, encbuf.length);
 
   var d2 = Hash.sha256hmac(c, this.kM);
-<<<<<<< HEAD
   if(this.opts.shortTag) d2 = d2.slice(0,4);
-  if (d.toString('hex') !== d2.toString('hex')) throw new Error('Invalid checksum');
-=======
 
   var equal = true;
   for (var i = 0; i < d.length; i++) {
@@ -122,10 +119,8 @@
   if (!equal) {
     throw new Error('Invalid checksum');
   }
->>>>>>> b905f362
-  var messagebuf = AESCBC.decryptCipherkey(c, this.kE);
 
-  return messagebuf;
+  return AESCBC.decryptCipherkey(c, this.kE);
 };
 
 module.exports = ECIES;